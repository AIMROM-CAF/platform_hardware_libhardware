/*
 * Copyright (C) 2011 The Android Open Source Project
 *
 * Licensed under the Apache License, Version 2.0 (the "License");
 * you may not use this file except in compliance with the License.
 * You may obtain a copy of the License at
 *
 *      http://www.apache.org/licenses/LICENSE-2.0
 *
 * Unless required by applicable law or agreed to in writing, software
 * distributed under the License is distributed on an "AS IS" BASIS,
 * WITHOUT WARRANTIES OR CONDITIONS OF ANY KIND, either express or implied.
 * See the License for the specific language governing permissions and
 * limitations under the License.
 */

#define LOG_TAG "audio_hw_default"
//#define LOG_NDEBUG 0

#include <errno.h>
#include <malloc.h>
#include <pthread.h>
#include <stdint.h>
#include <sys/time.h>

#include <cutils/log.h>

#include <hardware/hardware.h>
#include <system/audio.h>
#include <hardware/audio.h>

struct stub_audio_device {
    struct audio_hw_device device;
};

struct stub_stream_out {
    struct audio_stream_out stream;
    int64_t last_write_time_us;
};

struct stub_stream_in {
    struct audio_stream_in stream;
    int64_t last_read_time_us;
};

static uint32_t out_get_sample_rate(const struct audio_stream *stream)
{
    return 44100;
}

static int out_set_sample_rate(struct audio_stream *stream, uint32_t rate)
{
    ALOGV("out_set_sample_rate: %d", 0);
    return -ENOSYS;
}

static size_t out_get_buffer_size(const struct audio_stream *stream)
{
    ALOGV("out_get_buffer_size: %d", 4096);
    return 4096;
}

static audio_channel_mask_t out_get_channels(const struct audio_stream *stream)
{
    ALOGV("out_get_channels");
    return AUDIO_CHANNEL_OUT_STEREO;
}

static audio_format_t out_get_format(const struct audio_stream *stream)
{
    ALOGV("out_get_format");
    return AUDIO_FORMAT_PCM_16_BIT;
}

static int out_set_format(struct audio_stream *stream, audio_format_t format)
{
    ALOGV("out_set_format: %d",format);
    return -ENOSYS;
}

static int out_standby(struct audio_stream *stream)
{
    ALOGV("out_standby");
    // out->last_write_time_us = 0; unnecessary as a stale write time has same effect
    return 0;
}

static int out_dump(const struct audio_stream *stream, int fd)
{
    ALOGV("out_dump");
    return 0;
}

static int out_set_parameters(struct audio_stream *stream, const char *kvpairs)
{
    ALOGV("out_set_parameters");
    return 0;
}

static char * out_get_parameters(const struct audio_stream *stream, const char *keys)
{
    ALOGV("out_get_parameters");
    return strdup("");
}

static uint32_t out_get_latency(const struct audio_stream_out *stream)
{
    ALOGV("out_get_latency");
    return 0;
}

static int out_set_volume(struct audio_stream_out *stream, float left,
                          float right)
{
    ALOGV("out_set_volume: Left:%f Right:%f", left, right);
    return 0;
}

static ssize_t out_write(struct audio_stream_out *stream, const void* buffer,
                         size_t bytes)
{
<<<<<<< HEAD
    ALOGV("out_write: bytes: %d", bytes);

=======
    ALOGV("out_write: bytes: %zu", bytes);
>>>>>>> d20fe45e
    /* XXX: fake timing for audio output */
    struct stub_stream_out *out = (struct stub_stream_out *)stream;
    struct timespec t = { .tv_sec = 0, .tv_nsec = 0 };
    clock_gettime(CLOCK_MONOTONIC, &t);
    const int64_t now = (t.tv_sec * 1000000000LL + t.tv_nsec) / 1000;
    const int64_t elapsed_time_since_last_write = now - out->last_write_time_us;
    int64_t sleep_time = bytes * 1000000LL / audio_stream_out_frame_size(stream) /
               out_get_sample_rate(&stream->common) - elapsed_time_since_last_write;
    if (sleep_time > 0) {
        usleep(sleep_time);
    } else {
        // we don't sleep when we exit standby (this is typical for a real alsa buffer).
        sleep_time = 0;
    }
    out->last_write_time_us = now + sleep_time;
    // last_write_time_us is an approximation of when the (simulated) alsa
    // buffer is believed completely full. The usleep above waits for more space
    // in the buffer, but by the end of the sleep the buffer is considered
    // topped-off.
    //
    // On the subsequent out_write(), we measure the elapsed time spent in
    // the mixer. This is subtracted from the sleep estimate based on frames,
    // thereby accounting for drain in the alsa buffer during mixing.
    // This is a crude approximation; we don't handle underruns precisely.
    return bytes;
}

static int out_get_render_position(const struct audio_stream_out *stream,
                                   uint32_t *dsp_frames)
{
    *dsp_frames = 0;
    ALOGV("out_get_render_position: dsp_frames: %p", dsp_frames);
    return -EINVAL;
}

static int out_add_audio_effect(const struct audio_stream *stream, effect_handle_t effect)
{
    ALOGV("out_add_audio_effect: %p", effect);
    return 0;
}

static int out_remove_audio_effect(const struct audio_stream *stream, effect_handle_t effect)
{
    ALOGV("out_remove_audio_effect: %p", effect);
    return 0;
}

static int out_get_next_write_timestamp(const struct audio_stream_out *stream,
                                        int64_t *timestamp)
{
    *timestamp = 0;
    ALOGV("out_get_next_write_timestamp: %ld", (long int)(*timestamp));
    return -EINVAL;
}

/** audio_stream_in implementation **/
static uint32_t in_get_sample_rate(const struct audio_stream *stream)
{
    ALOGV("in_get_sample_rate");
    return 8000;
}

static int in_set_sample_rate(struct audio_stream *stream, uint32_t rate)
{
    ALOGV("in_set_sample_rate: %d", rate);
    return -ENOSYS;
}

static size_t in_get_buffer_size(const struct audio_stream *stream)
{
    ALOGV("in_get_buffer_size: %d", 320);
    return 320;
}

static audio_channel_mask_t in_get_channels(const struct audio_stream *stream)
{
    ALOGV("in_get_channels: %d", AUDIO_CHANNEL_IN_MONO);
    return AUDIO_CHANNEL_IN_MONO;
}

static audio_format_t in_get_format(const struct audio_stream *stream)
{
    return AUDIO_FORMAT_PCM_16_BIT;
}

static int in_set_format(struct audio_stream *stream, audio_format_t format)
{
    return -ENOSYS;
}

static int in_standby(struct audio_stream *stream)
{
    struct stub_stream_in *in = (struct stub_stream_in *)stream;
    in->last_read_time_us = 0;
    return 0;
}

static int in_dump(const struct audio_stream *stream, int fd)
{
    return 0;
}

static int in_set_parameters(struct audio_stream *stream, const char *kvpairs)
{
    return 0;
}

static char * in_get_parameters(const struct audio_stream *stream,
                                const char *keys)
{
    return strdup("");
}

static int in_set_gain(struct audio_stream_in *stream, float gain)
{
    return 0;
}

static ssize_t in_read(struct audio_stream_in *stream, void* buffer,
                       size_t bytes)
{
<<<<<<< HEAD
    ALOGV("in_read: bytes %d", bytes);

=======
    ALOGV("in_read: bytes %zu", bytes);
>>>>>>> d20fe45e
    /* XXX: fake timing for audio input */
    struct stub_stream_in *in = (struct stub_stream_in *)stream;
    struct timespec t = { .tv_sec = 0, .tv_nsec = 0 };
    clock_gettime(CLOCK_MONOTONIC, &t);
    const int64_t now = (t.tv_sec * 1000000000LL + t.tv_nsec) / 1000;

    // we do a full sleep when exiting standby.
    const bool standby = in->last_read_time_us == 0;
    const int64_t elapsed_time_since_last_read = standby ?
            0 : now - in->last_read_time_us;
    int64_t sleep_time = bytes * 1000000LL / audio_stream_in_frame_size(stream) /
            in_get_sample_rate(&stream->common) - elapsed_time_since_last_read;
    if (sleep_time > 0) {
        usleep(sleep_time);
    } else {
        sleep_time = 0;
    }
    in->last_read_time_us = now + sleep_time;
    // last_read_time_us is an approximation of when the (simulated) alsa
    // buffer is drained by the read, and is empty.
    //
    // On the subsequent in_read(), we measure the elapsed time spent in
    // the recording thread. This is subtracted from the sleep estimate based on frames,
    // thereby accounting for fill in the alsa buffer during the interim.
    memset(buffer, 0, bytes);
    return bytes;
}

static uint32_t in_get_input_frames_lost(struct audio_stream_in *stream)
{
    return 0;
}

static int in_add_audio_effect(const struct audio_stream *stream, effect_handle_t effect)
{
    return 0;
}

static int in_remove_audio_effect(const struct audio_stream *stream, effect_handle_t effect)
{
    return 0;
}

static int adev_open_output_stream(struct audio_hw_device *dev,
                                   audio_io_handle_t handle,
                                   audio_devices_t devices,
                                   audio_output_flags_t flags,
                                   struct audio_config *config,
                                   struct audio_stream_out **stream_out,
                                   const char *address __unused)
{
    ALOGV("adev_open_output_stream...");

    struct stub_audio_device *ladev = (struct stub_audio_device *)dev;
    struct stub_stream_out *out;
    int ret;

    out = (struct stub_stream_out *)calloc(1, sizeof(struct stub_stream_out));
    if (!out)
        return -ENOMEM;

    out->stream.common.get_sample_rate = out_get_sample_rate;
    out->stream.common.set_sample_rate = out_set_sample_rate;
    out->stream.common.get_buffer_size = out_get_buffer_size;
    out->stream.common.get_channels = out_get_channels;
    out->stream.common.get_format = out_get_format;
    out->stream.common.set_format = out_set_format;
    out->stream.common.standby = out_standby;
    out->stream.common.dump = out_dump;
    out->stream.common.set_parameters = out_set_parameters;
    out->stream.common.get_parameters = out_get_parameters;
    out->stream.common.add_audio_effect = out_add_audio_effect;
    out->stream.common.remove_audio_effect = out_remove_audio_effect;
    out->stream.get_latency = out_get_latency;
    out->stream.set_volume = out_set_volume;
    out->stream.write = out_write;
    out->stream.get_render_position = out_get_render_position;
    out->stream.get_next_write_timestamp = out_get_next_write_timestamp;

    *stream_out = &out->stream;
    return 0;

err_open:
    free(out);
    *stream_out = NULL;
    return ret;
}

static void adev_close_output_stream(struct audio_hw_device *dev,
                                     struct audio_stream_out *stream)
{
    ALOGV("adev_close_output_stream...");
    free(stream);
}

static int adev_set_parameters(struct audio_hw_device *dev, const char *kvpairs)
{
    ALOGV("adev_set_parameters");
    return -ENOSYS;
}

static char * adev_get_parameters(const struct audio_hw_device *dev,
                                  const char *keys)
{
    ALOGV("adev_get_parameters");
    return strdup("");
}

static int adev_init_check(const struct audio_hw_device *dev)
{
    ALOGV("adev_init_check");
    return 0;
}

static int adev_set_voice_volume(struct audio_hw_device *dev, float volume)
{
    ALOGV("adev_set_voice_volume: %f", volume);
    return -ENOSYS;
}

static int adev_set_master_volume(struct audio_hw_device *dev, float volume)
{
    ALOGV("adev_set_master_volume: %f", volume);
    return -ENOSYS;
}

static int adev_get_master_volume(struct audio_hw_device *dev, float *volume)
{
    ALOGV("adev_get_master_volume: %f", *volume);
    return -ENOSYS;
}

static int adev_set_master_mute(struct audio_hw_device *dev, bool muted)
{
    ALOGV("adev_set_master_mute: %d", muted);
    return -ENOSYS;
}

static int adev_get_master_mute(struct audio_hw_device *dev, bool *muted)
{
    ALOGV("adev_get_master_mute: %d", *muted);
    return -ENOSYS;
}

static int adev_set_mode(struct audio_hw_device *dev, audio_mode_t mode)
{
    ALOGV("adev_set_mode: %d", mode);
    return 0;
}

static int adev_set_mic_mute(struct audio_hw_device *dev, bool state)
{
    ALOGV("adev_set_mic_mute: %d",state);
    return -ENOSYS;
}

static int adev_get_mic_mute(const struct audio_hw_device *dev, bool *state)
{
    ALOGV("adev_get_mic_mute");
    return -ENOSYS;
}

static size_t adev_get_input_buffer_size(const struct audio_hw_device *dev,
                                         const struct audio_config *config)
{
    ALOGV("adev_get_input_buffer_size: %d", 320);
    return 320;
}

static int adev_open_input_stream(struct audio_hw_device *dev,
                                  audio_io_handle_t handle,
                                  audio_devices_t devices,
                                  struct audio_config *config,
                                  struct audio_stream_in **stream_in,
                                  audio_input_flags_t flags __unused,
                                  const char *address __unused,
                                  audio_source_t source __unused)
{
    ALOGV("adev_open_input_stream...");

    struct stub_audio_device *ladev = (struct stub_audio_device *)dev;
    struct stub_stream_in *in;
    int ret;

    in = (struct stub_stream_in *)calloc(1, sizeof(struct stub_stream_in));
    if (!in)
        return -ENOMEM;

    in->stream.common.get_sample_rate = in_get_sample_rate;
    in->stream.common.set_sample_rate = in_set_sample_rate;
    in->stream.common.get_buffer_size = in_get_buffer_size;
    in->stream.common.get_channels = in_get_channels;
    in->stream.common.get_format = in_get_format;
    in->stream.common.set_format = in_set_format;
    in->stream.common.standby = in_standby;
    in->stream.common.dump = in_dump;
    in->stream.common.set_parameters = in_set_parameters;
    in->stream.common.get_parameters = in_get_parameters;
    in->stream.common.add_audio_effect = in_add_audio_effect;
    in->stream.common.remove_audio_effect = in_remove_audio_effect;
    in->stream.set_gain = in_set_gain;
    in->stream.read = in_read;
    in->stream.get_input_frames_lost = in_get_input_frames_lost;

    *stream_in = &in->stream;
    return 0;

err_open:
    free(in);
    *stream_in = NULL;
    return ret;
}

static void adev_close_input_stream(struct audio_hw_device *dev,
                                   struct audio_stream_in *in)
{
    ALOGV("adev_close_input_stream...");
    return;
}

static int adev_dump(const audio_hw_device_t *device, int fd)
{
    ALOGV("adev_dump");
    return 0;
}

static int adev_close(hw_device_t *device)
{
    ALOGV("adev_close");
    free(device);
    return 0;
}

static int adev_open(const hw_module_t* module, const char* name,
                     hw_device_t** device)
{
    ALOGV("adev_open: %s", name);

    struct stub_audio_device *adev;
    int ret;

    if (strcmp(name, AUDIO_HARDWARE_INTERFACE) != 0)
        return -EINVAL;

    adev = calloc(1, sizeof(struct stub_audio_device));
    if (!adev)
        return -ENOMEM;

    adev->device.common.tag = HARDWARE_DEVICE_TAG;
    adev->device.common.version = AUDIO_DEVICE_API_VERSION_2_0;
    adev->device.common.module = (struct hw_module_t *) module;
    adev->device.common.close = adev_close;

    adev->device.init_check = adev_init_check;
    adev->device.set_voice_volume = adev_set_voice_volume;
    adev->device.set_master_volume = adev_set_master_volume;
    adev->device.get_master_volume = adev_get_master_volume;
    adev->device.set_master_mute = adev_set_master_mute;
    adev->device.get_master_mute = adev_get_master_mute;
    adev->device.set_mode = adev_set_mode;
    adev->device.set_mic_mute = adev_set_mic_mute;
    adev->device.get_mic_mute = adev_get_mic_mute;
    adev->device.set_parameters = adev_set_parameters;
    adev->device.get_parameters = adev_get_parameters;
    adev->device.get_input_buffer_size = adev_get_input_buffer_size;
    adev->device.open_output_stream = adev_open_output_stream;
    adev->device.close_output_stream = adev_close_output_stream;
    adev->device.open_input_stream = adev_open_input_stream;
    adev->device.close_input_stream = adev_close_input_stream;
    adev->device.dump = adev_dump;

    *device = &adev->device.common;

    return 0;
}

static struct hw_module_methods_t hal_module_methods = {
    .open = adev_open,
};

struct audio_module HAL_MODULE_INFO_SYM = {
    .common = {
        .tag = HARDWARE_MODULE_TAG,
        .module_api_version = AUDIO_MODULE_API_VERSION_0_1,
        .hal_api_version = HARDWARE_HAL_API_VERSION,
        .id = AUDIO_HARDWARE_MODULE_ID,
        .name = "Default audio HW HAL",
        .author = "The Android Open Source Project",
        .methods = &hal_module_methods,
    },
};<|MERGE_RESOLUTION|>--- conflicted
+++ resolved
@@ -119,12 +119,8 @@
 static ssize_t out_write(struct audio_stream_out *stream, const void* buffer,
                          size_t bytes)
 {
-<<<<<<< HEAD
-    ALOGV("out_write: bytes: %d", bytes);
-
-=======
     ALOGV("out_write: bytes: %zu", bytes);
->>>>>>> d20fe45e
+
     /* XXX: fake timing for audio output */
     struct stub_stream_out *out = (struct stub_stream_out *)stream;
     struct timespec t = { .tv_sec = 0, .tv_nsec = 0 };
@@ -246,12 +242,8 @@
 static ssize_t in_read(struct audio_stream_in *stream, void* buffer,
                        size_t bytes)
 {
-<<<<<<< HEAD
-    ALOGV("in_read: bytes %d", bytes);
-
-=======
     ALOGV("in_read: bytes %zu", bytes);
->>>>>>> d20fe45e
+
     /* XXX: fake timing for audio input */
     struct stub_stream_in *in = (struct stub_stream_in *)stream;
     struct timespec t = { .tv_sec = 0, .tv_nsec = 0 };
